--- conflicted
+++ resolved
@@ -59,12 +59,7 @@
         mol = gto.M(atom="H 0 0 0; F 0 0 0.9", basis="def2-tzvpd")
         # NOTE slightly larger beta for numerical stability
         # TODO Can we do something to get the better stability for beta=1.6
-<<<<<<< HEAD
         basis = aug_etb_for_cider(mol, beta=1.7)
-=======
-        # NOTE this unit test works with beta=1.6 on laptop but not Github CI.
-        basis = aug_etb_for_cider(mol, beta=1.7)[0]
->>>>>>> c7588a3f
         mol = gto.M(atom="H 0 0 0; F 0 0 0.9", basis=basis)
         dat = get_gamma_lists_from_mol(mol)
         atco_inp = ATCBasis(*dat)
