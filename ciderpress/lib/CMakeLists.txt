

cmake_minimum_required (VERSION 3.5)
project (ciderpress)

if (NOT CMAKE_BUILD_TYPE)
  set(CMAKE_BUILD_TYPE RELWITHDEBINFO)
endif()

if (CMAKE_COMPILER_IS_GNUCC)
  if (UNIX AND NOT APPLE AND NOT DEFINED ENV{LDFLAGS})
    set(CMAKE_SHARED_LINKER_FLAGS "-Wl,--no-as-needed")
  endif()
endif()
set(CMAKE_C_FLAGS "-Wall ${CMAKE_C_FLAGS}")
set(CMAKE_C_FLAGS_DEBUG "-g")
set(CMAKE_C_FLAGS_RELEASE "-g -O3")
list( APPEND CMAKE_BUILD_RPATH ${CMAKE_PREFIX_PATH}/lib )
set(CMAKE_INSTALL_RPATH_USE_LINK_PATH TRUE)

option(BUILD_MARCH_NATIVE "gcc flag -march=native" off)
if (BUILD_MARCH_NATIVE)
  include(CheckCCompilerFlag)
  CHECK_C_COMPILER_FLAG("-march=native" COMPILER_SUPPORTS_MARCH_NATIVE)
  if(COMPILER_SUPPORTS_MARCH_NATIVE)
    if ("${CMAKE_C_COMPILER_ID}" STREQUAL "Intel")
      message("Add CFLAGS -march=native -unroll-aggressive")
      set(CMAKE_C_FLAGS "${CMAKE_C_FLAGS} -unroll-aggressive -ipo")
      set(CMAKE_C_FLAGS "${CMAKE_C_FLAGS} -fno-math-errno")
    else()
      message("Add CFLAGS -march=native -ftree-vectorize")
      set(CMAKE_C_FLAGS "${CMAKE_C_FLAGS} -march=native -funroll-loops -ftree-vectorize")
      set(CMAKE_C_FLAGS "${CMAKE_C_FLAGS} -fno-math-errno")
    endif()
  endif()
endif()

set(CMAKE_INCLUDE_CURRENT_DIR ON)

if(EXISTS "${PROJECT_SOURCE_DIR}/cmake.arch.inc")
  include("${PROJECT_SOURCE_DIR}/cmake.arch.inc")
endif()

find_package(OpenMP)
if(OPENMP_C_FOUND)
  set(HAVE_OPENMP 1)
  message(STATUS "OpenMP_C_LIB_NAMES" ${OpenMP_C_LIB_NAMES})
  message(STATUS "OpenMP_C_LIBRARY" ${OpenMP_C_LIBRARY})
  message(STATUS "OpenMP_C_LIBRARIES" ${OpenMP_C_LIBRARIES})
else ()
  set(OpenMP_C_FLAGS " ")
endif()

# We want MKL to use the same threading as the rest of the project
set(MKL_INTERFACE lp64)
<<<<<<< HEAD
set(MKL_THREADING gnu_thread)
=======
if("iomp5" IN_LIST OpenMP_C_LIB_NAMES)
  set(MKL_THREADING intel_thread)
elseif("gomp" IN_LIST OpenMP_C_LIB_NAMES)
  set(MKL_THREADING gnu_thread)
else()
  set(MKL_THREADING sequential)
endif()
>>>>>>> 313ab123
find_package(MKL CONFIG REQUIRED PATHS $ENV{MKLROOT})
set(MKL_INCLUDE_DIR ${MKL_ROOT}/include)
message(STATUS "Imported MKL targets: ${MKL_IMPORTED_TARGETS}")
message(STATUS "MKL include path is: ${MKL_INCLUDE_DIR}")
if (NOT MKL_FOUND)
  message(FATAL_ERROR "MKL not found")
endif()

if (NOT BLAS_LIBRARIES)
  find_package(BLAS)
  check_function_exists(ffsll HAVE_FFS)
endif()

find_package(MPI)
if (MPI_LIBRARIES)
  set(HAVE_MPI 1)
  set(FFTW_CONFIGURE_ARGS --enable-static=no --enable-shared=yes --enable-threads --enable-mpi=yes --enable-openmp MPILIBS=-lmpi)
  message(STATUS "Found MPI: ${FFTW_CONFIGURE_ARGS}")
else ()
  set(HAVE_MPI 0)
  set(FFTW_CONFIGURE_ARGS --enable-static=no --enable-shared=yes --enable-threads --enable-openmp)
  message(STATUS "Did not find MPI: ${FFTW_CONFIGURE_ARGS}")
endif()
# include_directories(${CMAKE_PYTHON_INCLUDE_PATH})
# link_directories(${CMAKE_PYTHON_LIBRARY_PATH})

find_package(Python REQUIRED COMPONENTS Interpreter Development)

if (NOT BLAS_LIBRARIES)
  message(FATAL_ERROR "A required library with BLAS API not found.")
else()
  message(STATUS "BLAS libraries: ${BLAS_LIBRARIES}")
endif()

include_directories(${PROJECT_SOURCE_DIR})
include_directories(${PROJECT_SOURCE_DIR}/deps/include)
include_directories(${CMAKE_INSTALL_PREFIX}/include)
link_directories(${PROJECT_SOURCE_DIR}/deps/lib ${PROJECT_SOURCE_DIR}/deps/lib64)
link_directories(${CMAKE_INSTALL_PREFIX}/lib ${CMAKE_INSTALL_PREFIX}/lib64)

# See also https://gitlab.kitware.com/cmake/community/wikis/doc/cmake/RPATH-handling
set(CMAKE_SKIP_BUILD_RPATH  True)
set(CMAKE_BUILD_WITH_INSTALL_RPATH True)
set(CMAKE_INSTALL_RPATH "\$ORIGIN:\$ORIGIN/deps/lib:\$ORIGIN/deps/lib64")
message(RPATH=${CMAKE_INSTALL_RPATH})

include(ExternalProject)
option(ENABLE_FFTW "Using fftw3" ON)
option(BUILD_FFTW "Building fftw3" ON)

string(REPLACE ":" ";" _lib_path "$ENV{LD_LIBRARY_PATH}")
find_library(LIBXC_LIBRARIES NAMES xc PATHS ${_lib_path})
add_subdirectory(mod_cider)
add_subdirectory(numint_cider)
add_subdirectory(pwutil)
add_subdirectory(sbt)
add_subdirectory(xc_utils)

if(ENABLE_FFTW AND BUILD_FFTW)
    ExternalProject_Add(libfftw3
      URL https://www.fftw.org/fftw-3.3.10.tar.gz
      PREFIX ${PROJECT_BINARY_DIR}/deps
      INSTALL_DIR ${PROJECT_SOURCE_DIR}/deps
      BUILD_IN_SOURCE True
      CONFIGURE_COMMAND ./configure ${FFTW_CONFIGURE_ARGS} CXX=${CMAKE_CXX_COMPILER} CC=${CMAKE_C_COMPILER} prefix=<INSTALL_DIR>
      BUILD_COMMAND make -j4 install
    )
    add_dependencies(pwutil libfftw3)
endif()

# NOTE some other stuff from pyscf CMake file was here

if(EXISTS "${PROJECT_SOURCE_DIR}/cmake.user.inc")
  include("${PROJECT_SOURCE_DIR}/cmake.user.inc")
endif()<|MERGE_RESOLUTION|>--- conflicted
+++ resolved
@@ -53,9 +53,6 @@
 
 # We want MKL to use the same threading as the rest of the project
 set(MKL_INTERFACE lp64)
-<<<<<<< HEAD
-set(MKL_THREADING gnu_thread)
-=======
 if("iomp5" IN_LIST OpenMP_C_LIB_NAMES)
   set(MKL_THREADING intel_thread)
 elseif("gomp" IN_LIST OpenMP_C_LIB_NAMES)
@@ -63,7 +60,6 @@
 else()
   set(MKL_THREADING sequential)
 endif()
->>>>>>> 313ab123
 find_package(MKL CONFIG REQUIRED PATHS $ENV{MKLROOT})
 set(MKL_INCLUDE_DIR ${MKL_ROOT}/include)
 message(STATUS "Imported MKL targets: ${MKL_IMPORTED_TARGETS}")
