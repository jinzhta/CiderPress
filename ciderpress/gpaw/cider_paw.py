#!/usr/bin/env python
# CiderPress: Machine-learning based density functional theory calculations
# Copyright (C) 2024 The President and Fellows of Harvard College
#
# This program is free software: you can redistribute it and/or modify
# it under the terms of the GNU General Public License as published by
# the Free Software Foundation, either version 3 of the License, or
# (at your option) any later version.
#
# This program is distributed in the hope that it will be useful,
# but WITHOUT ANY WARRANTY; without even the implied warranty of
# MERCHANTABILITY or FITNESS FOR A PARTICULAR PURPOSE.  See the
# GNU General Public License for more details.
#
# You should have received a copy of the GNU General Public License
# along with this program.  If not, see <https://www.gnu.org/licenses/>
#
# Author: Kyle Bystrom <kylebystrom@gmail.com>
#

import ctypes

import numpy as np
from gpaw.xc.gga import GGA
from gpaw.xc.mgga import MGGA

from ciderpress.gpaw.atom_utils import FastAtomPASDWSlice, FastPASDWCiderKernel
from ciderpress.gpaw.cider_fft import (
    CIDERPW_GRAD_MODE_FORCE,
    CIDERPW_GRAD_MODE_NONE,
    CIDERPW_GRAD_MODE_STRESS,
    CiderGGA,
    CiderMGGA,
    add_gradient_correction,
)
from ciderpress.gpaw.nldf_interface import pwutil as libpwutil


class CiderPASDW_MPRoutines:
    has_paw = True

    def get_D_asp(self):
        return self.atomdist.to_work(self.dens.D_asp)

    def add_forces(self, F_av):
        nt_sg = self.dens.nt_xg
        redist = self._hamiltonian.xc_redistributor
        if redist is not None:
            nt_sg = redist.distribute(nt_sg)
        self.calculate_force_contribs(F_av, nt_sg)

    def _collect_paw_corrections(self):
        """
        For use in xc_tools, only after calculate_paw_correction
        is called. Collects potential using from_work
        """
        dH_asp_tmp = self.dH_asp_tmp
        E_a_tmp = self.E_a_tmp
        dH_asp_new = self.dens.setups.empty_atomic_matrix(
            self.nspin, self.atom_partition
        )
        E_a_new = self.atom_partition.arraydict([(1,)] * len(self.dens.setups), float)
        for a, E in E_a_tmp.items():
            E_a_new[a][:] = E
            dH_asp_new[a][:] = dH_asp_tmp[a]
        dist = self.atomdist
        self.E_a_tmp = dist.from_work(E_a_new)
        self.dH_asp_tmp = dist.from_work(dH_asp_new)

    def initialize_paw_kernel(self, cider_kernel_inp, Nalpha_atom, encut_atom):
        self.paw_kernel = FastPASDWCiderKernel(
            cider_kernel_inp,
            self._plan,
            self.aux_gd,
            self.cut_xcgrid,
        )
        self.paw_kernel.initialize(
            self.dens, self.atomdist, self.atom_partition, self.setups
        )
        self.paw_kernel.initialize_more_things(self.setups)
        self.paw_kernel.interpolate_dn1 = self.interpolate_dn1
        self.atom_slices_s = None

    def _setup_atom_slices(self):
        self.timer.start("ATOM SLICE SETUP")
        self.atom_slices_s = {}
        self.atom_slices_a = {}
        self.global_slices_s = {}
        self.global_slices_a = {}
        rank_a = self.atom_partition.rank_a
        comm = self.atom_partition.comm
        for a in range(len(self.setups)):
            args = [
                self.aux_gd,
                self.spos_ac[a],
                self.setups[a].ps_setup,
                self.fft_obj,
            ]
            kwargs = dict(
                rmax=self.setups[a].ps_setup.rcut_func,
                sphere=True,
                store_funcs=self.pasdw_store_funcs,
            )
            self.atom_slices_s[a] = FastAtomPASDWSlice.from_gd_and_setup(
                *args, **kwargs
            )
            if rank_a[a] == comm.rank and self.pasdw_ovlp_fit:
                self.global_slices_s[a] = FastAtomPASDWSlice.from_gd_and_setup(
                    *args, is_global=True, ovlp_fit=True, **kwargs
                )
            args[2] = self.setups[a].pa_setup
            kwargs["rmax"] = self.setups[a].pa_setup.rcut_func
            self.atom_slices_a[a] = FastAtomPASDWSlice.from_gd_and_setup(
                *args, **kwargs
            )
            if rank_a[a] == comm.rank and self.pasdw_ovlp_fit:
                self.global_slices_a[a] = FastAtomPASDWSlice.from_gd_and_setup(
                    *args, is_global=True, ovlp_fit=True, **kwargs
                )
        self.timer.stop()

    def write_augfeat_to_rbuf(self, s, pot=False):
        self.timer.start("PAW TO GRID")
        if self.atom_slices_s is None:
            self._setup_atom_slices()

        self.timer.start("setup")
        if pot:
            atom_slices = self.atom_slices_a
            global_slices = self.global_slices_a
        else:
            atom_slices = self.atom_slices_s
            global_slices = self.global_slices_s

        shapes = [
            (atom_slices[a].num_funcs, self._plan.nalpha)
            for a in range(len(self.setups))
        ]
        sizes = np.array([s[0] * s[1] for s in shapes])
        rank_a = self.atom_partition.rank_a
        comm = self.atom_partition.comm
        if self.fft_obj.has_mpi:
            atoms = [[] for r in range(comm.size)]
            for a in range(len(self.setups)):
                atoms[rank_a[a]].append(a)
            alocs = {}
            rlocs = []
            rsizes = []
            tot = 0
            for r in range(comm.size):
                rlocs.append(tot)
                for a in atoms[r]:
                    alocs[a] = tot
                    tot += sizes[a]
                rsizes.append(tot - rlocs[-1])
            sendbuf = np.empty(rsizes[comm.rank], dtype=np.float64)
            rtot = 0
            for a in atoms[comm.rank]:
                # assert c_abi[a].flags.c_contiguous
                c_iq = self.c_asiq[a][s]
                if self.pasdw_ovlp_fit:
                    sendbuf[rtot : rtot + sizes[a]] = np.ascontiguousarray(
                        # c_abi[a].dot(global_slices[a].sinv_pf.T)
                        global_slices[a].sinv_pf.dot(c_iq)
                    ).ravel()
                else:
                    sendbuf[rtot : rtot + sizes[a]] = np.ascontiguousarray(c_iq).ravel()
                rtot += sizes[a]
            np.asarray([rtot] * comm.size)
            np.asarray([0] * comm.size)
            recvbuf = np.empty(tot, dtype=np.float64)
            self.timer.stop()
            self.timer.start("comm")
            rsizes = np.asarray(rsizes, order="C", dtype=np.int32)
            rlocs = np.asarray(rlocs, order="C", dtype=np.int32)
            libpwutil.ciderpw_all_gatherv_from_gpaw(
                ctypes.py_object(comm.get_c_object()),
                sendbuf.ctypes.data_as(ctypes.c_void_p),
                ctypes.c_int(rtot),
                recvbuf.ctypes.data_as(ctypes.c_void_p),
                rsizes.ctypes.data_as(ctypes.c_void_p),
                rlocs.ctypes.data_as(ctypes.c_void_p),
            )
        else:
            max_size = np.max([s[0] * s[1] for s in shapes])
            buf = np.empty(max_size, dtype=np.float64)
        self.timer.stop()

        for a in range(len(self.setups)):
            atom_slice = atom_slices[a]
            if self.fft_obj.has_mpi:
                coefs_iq = np.ndarray(shapes[a], buffer=recvbuf[alocs[a] :])
            else:
                coefs_iq = np.ndarray(shapes[a], buffer=buf)
                coefs_iq = np.ndarray(shapes[a], buffer=buf)
                if comm.rank == rank_a[a]:
                    coefs_iq[:] = self.c_asiq[a][s]
                comm.broadcast(coefs_iq, rank_a[a])
            if atom_slice is not None and atom_slices[a].rad_g.size > 0:
                self.timer.start("funcs")
                funcs_ig = atom_slice.get_funcs()
                funcs_gq = np.dot(funcs_ig.T, coefs_iq)
                self.timer.stop()
                self.timer.start("paw2grid")
                self.fft_obj.add_paw2grid(funcs_gq, atom_slice.indset)
                self.timer.stop()
        self.timer.stop()

    def interpolate_rbuf_onto_atoms(self, s, pot=False):
        self.timer.start("GRID TO PAW")
        if self.atom_slices_s is None:
            self._setup_atom_slices()

        if pot:
            atom_slices = self.atom_slices_s
            global_slices = self.global_slices_s
        else:
            atom_slices = self.atom_slices_a
            global_slices = self.global_slices_a

        shapes = [
            (atom_slices[a].num_funcs, self._plan.nalpha)
            for a in range(len(self.setups))
        ]

        rank_a = self.atom_partition.rank_a
        comm = self.atom_partition.comm
        coefs_a_iq = {}
        for a in range(len(self.setups)):
            atom_slice: FastAtomPASDWSlice = atom_slices[a]
            if atom_slice.rad_g.size > 0:
                funcs_ig = atom_slice.get_funcs()
                funcs_gq = np.empty((funcs_ig.shape[1], self._plan.nalpha))
                self.fft_obj.set_grid2paw(
                    funcs_gq,
                    atom_slice.indset,
                )
                coefs_iq = np.dot(funcs_ig, funcs_gq)
                coefs_iq[:] *= atom_slice.dv
            else:
                coefs_iq = np.zeros(shapes[a])
            coefs_a_iq[a] = coefs_iq
        for a in range(len(self.setups)):
            comm.sum(coefs_a_iq[a], rank_a[a])
        for a in range(len(self.setups)):
            coefs_iq = coefs_a_iq[a]
            if rank_a[a] == comm.rank:
                assert coefs_iq is not None
                if self.pasdw_ovlp_fit:
                    self.c_asiq[a][s] = global_slices[a].sinv_pf.T.dot(coefs_iq)
                else:
                    self.c_asiq[a][s] = coefs_iq
        self.timer.stop()

    def interpolate_rbuf_onto_atoms_grad(self, s, pot=False):
        self.timer.start("GRID TO PAW GRAD")
        if self.atom_slices_s is None:
            self._setup_atom_slices()

        if pot:
            atom_slices = self.atom_slices_s
            global_slices = self.global_slices_s
        else:
            atom_slices = self.atom_slices_a
            global_slices = self.global_slices_a

        shapes = [
            (atom_slices[a].num_funcs, self._plan.nalpha)
            for a in range(len(self.setups))
        ]

        rank_a = self.atom_partition.rank_a
        comm = self.atom_partition.comm
        coefs_a_viq = {}
        for a in range(len(self.setups)):
            atom_slice: FastAtomPASDWSlice = atom_slices[a]
            if atom_slice.rad_g.size > 0:
                funcs_vig = atom_slice.get_grads()
                funcs_gq = np.empty((funcs_vig.shape[2], self._plan.nalpha))
                self.fft_obj.set_grid2paw(
                    funcs_gq,
                    atom_slice.indset,
                )
                coefs_viq = np.dot(funcs_vig, funcs_gq)
                coefs_viq[:] *= atom_slice.dv
            else:
                coefs_viq = np.zeros((3,) + shapes[a])
            coefs_a_viq[a] = coefs_viq
        for a in range(len(self.setups)):
            comm.sum(coefs_a_viq[a], rank_a[a])
        for a in range(len(self.setups)):
            coefs_viq = coefs_a_viq[a]
            if rank_a[a] == comm.rank:
                assert coefs_viq is not None
                for v in range(3):
                    if self.pasdw_ovlp_fit:
                        self._save_v_avsiq[a][v, s] = global_slices[a].sinv_pf.T.dot(
                            coefs_viq[v]
                        )
                    else:
                        self._save_v_avsiq[a][v, s] = coefs_viq[v]
                if self.pasdw_ovlp_fit:
                    sl = global_slices[a]
                    X_vii = sl.get_ovlp_deriv(
                        sl.get_funcs(), sl.get_grads(), stress=False
                    )
                    # TODO not sure if this line below is quite right but it seems to work
                    # could also just be self.c_asiq[a][s]
                    # but in principle we need to remove the sinv_pf from c_asiq before multiplying
                    # in the derivative matrix
                    coefs_iq = np.linalg.solve(sl.sinv_pf.T, self.c_asiq[a][s])
                    self._save_v_avsiq[a][:, s] += np.einsum(
                        "vij,iq->vjq", X_vii, coefs_iq
                    )
        self.timer.stop()

    def interpolate_rbuf_onto_atoms_stress(self, s, pot=False):
        self.timer.start("GRID TO PAW GRAD")
        if self.atom_slices_s is None:
            self._setup_atom_slices()

        if pot:
            atom_slices = self.atom_slices_s
            global_slices = self.global_slices_s
        else:
            atom_slices = self.atom_slices_a
            global_slices = self.global_slices_a

        shapes = [
            (atom_slices[a].num_funcs, self._plan.nalpha)
            for a in range(len(self.setups))
        ]

        rank_a = self.atom_partition.rank_a
        comm = self.atom_partition.comm
        coefs_a_vviq = {}
        for a in range(len(self.setups)):
            atom_slice: FastAtomPASDWSlice = atom_slices[a]
            if atom_slice.rad_g.size > 0:
                funcs_vvig = atom_slice.get_stress_funcs()
                funcs_gq = np.empty((funcs_vvig.shape[-1], self._plan.nalpha))
                self.fft_obj.set_grid2paw(
                    funcs_gq,
                    atom_slice.indset,
                )
                coefs_vviq = np.dot(funcs_vvig, funcs_gq)
                coefs_vviq[:] *= atom_slice.dv
            else:
                coefs_vviq = np.zeros((3, 3) + shapes[a])
            coefs_a_vviq[a] = coefs_vviq
        for a in range(len(self.setups)):
            comm.sum(coefs_a_vviq[a], rank_a[a])
        for a in range(len(self.setups)):
            coefs_vviq = coefs_a_vviq[a]
            if rank_a[a] == comm.rank:
                assert coefs_vviq is not None
                for u in range(3):
                    for v in range(3):
                        if self.pasdw_ovlp_fit:
                            self._save_v_avsiq[a][u, v, s] = global_slices[
                                a
                            ].sinv_pf.T.dot(coefs_vviq[u, v])
                        else:
                            self._save_v_avsiq[a][u, v, s] = coefs_vviq[u, v]
                if self.pasdw_ovlp_fit:
                    sl = global_slices[a]
                    X_vvii = sl.get_ovlp_deriv(
                        sl.get_funcs(), sl.get_grads(), stress=True
                    )
                    coefs_iq = np.linalg.solve(sl.sinv_pf.T, self.c_asiq[a][s])
                    self._save_v_avsiq[a][:, :, s] += np.einsum(
                        "uvij,iq->uvjq", X_vvii, coefs_iq
                    )
        self.timer.stop()

    def set_fft_work(self, s, pot=False):
        self.write_augfeat_to_rbuf(s, pot=pot)

    def get_fft_work(self, s, pot=False, grad_mode=CIDERPW_GRAD_MODE_NONE):
        self.interpolate_rbuf_onto_atoms(s, pot=pot)
        if grad_mode == CIDERPW_GRAD_MODE_FORCE:
            if s == 0:
                self._save_v_avsiq = {}
                for a, c_siq in self.c_asiq.items():
                    self._save_v_avsiq[a] = np.zeros((3,) + c_siq.shape)
            self.interpolate_rbuf_onto_atoms_grad(s, pot=pot)
        elif grad_mode == CIDERPW_GRAD_MODE_STRESS:
            if s == 0:
                self._save_v_avsiq = {}
                for a, c_siq in self.c_asiq.items():
                    self._save_v_avsiq[a] = np.zeros((3, 3) + c_siq.shape)
            self.interpolate_rbuf_onto_atoms_stress(s, pot=pot)

    def _set_paw_terms(self):
        self.timer.start("PAW TERMS")
        D_asp = self.get_D_asp()
        if not (D_asp.partition.rank_a == self.atom_partition.rank_a).all():
            raise ValueError("rank_a mismatch")
        self.c_asiq = self.paw_kernel.calculate_paw_feat_corrections(self.setups, D_asp)
        self._save_c_asiq = {k: v.copy() for k, v in self.c_asiq.items()}
        self.D_asp = D_asp
        self.timer.stop()

    def _calculate_paw_energy_and_potential(self, grad_mode=CIDERPW_GRAD_MODE_NONE):
        self.timer.start("PAW ENERGY")
        if grad_mode == CIDERPW_GRAD_MODE_STRESS:
            ctmp_asiq = {a: c_siq.copy() for a, c_siq in self.c_asiq.items()}
        self.c_asiq, deltaE, deltaV = self.paw_kernel.calculate_paw_feat_corrections(
            self.setups, self.D_asp, D_asiq=self.c_asiq
        )
        self.E_a_tmp = deltaE
        self.deltaV = deltaV
        self.timer.stop()
        if grad_mode == CIDERPW_GRAD_MODE_STRESS:
            tot = 0
            for a, ctmp_siq in ctmp_asiq.items():
                tot += np.einsum("siq,siq->", self.c_asiq[a], ctmp_siq)
            return tot

    def _get_dH_asp(self):
        self.timer.start("PAW POTENTIAL")
        dH_asp = self.paw_kernel.calculate_paw_feat_corrections(
            self.setups, self.D_asp, vc_asiq=self.c_asiq
        )
        for a in self.D_asp.keys():
            dH_asp[a] += self.deltaV[a]
        self.dH_asp_tmp = dH_asp
        self.timer.stop()

    def calculate_paw_correction(
        self, setup, D_sp, dEdD_sp=None, addcoredensity=True, a=None
    ):
        if a is None:
            raise ValueError("Atom index a not provided.")
        if dEdD_sp is not None:
            dEdD_sp += self.dH_asp_tmp[a]
        return self.E_a_tmp[a]

    def initialize_more_things(self):
        self.setups = self._hamiltonian.setups
        self.atomdist = self._hamiltonian.atomdist
        self.atom_partition = self.get_D_asp().partition

        encut_atom = self.encut
        Nalpha_atom = self.Nalpha
        while encut_atom < self.encut_atom_min:
            encut_atom *= self.lambd
            Nalpha_atom += 1

        self.initialize_paw_kernel(self.cider_kernel, Nalpha_atom, encut_atom)

    @property
    def is_initialized(self):
        if (
            (self._plan is None)
            or (self._plan.nspin != self.nspin)
            or (self.setups is None)
            or (self.atom_slices_s is None)
        ):
            return False
        else:
            return True


class CiderGGAPASDW(CiderPASDW_MPRoutines, CiderGGA):
    def __init__(self, cider_kernel, **kwargs):
        CiderGGA.__init__(
            self,
            cider_kernel,
            **kwargs,
        )
        defaults_list = {
            "interpolate_dn1": False,  # bool
            "encut_atom_min": 8000.0,  # float
            "cut_xcgrid": False,  # bool
            "pasdw_ovlp_fit": True,
            "pasdw_store_funcs": False,
        }
        settings = {}
        for k, v in defaults_list.items():
            settings[k] = kwargs.get(k)
            if settings[k] is None:
                settings[k] = defaults_list[k]
        self.__dict__.update(settings)
        self.k2_k = None
        self.setups = None

    def todict(self):
        d = super(CiderGGAPASDW, self).todict()
        d["_cider_type"] = "CiderGGAPASDW"
        d["xc_params"]["pasdw_store_funcs"] = self.pasdw_store_funcs
        d["xc_params"]["pasdw_ovlp_fit"] = self.pasdw_ovlp_fit
        return d

    def add_forces(self, F_av):
        GGA.add_forces(self, F_av)
        CiderPASDW_MPRoutines.add_forces(self, F_av)

    def stress_tensor_contribution(self, n_sg):
        return CiderGGA.stress_tensor_contribution(self, n_sg)

    def set_positions(self, spos_ac):
        self.spos_ac = spos_ac
        self.atom_slices_s = None

<<<<<<< HEAD
        # if mlfunc.desc_version != "d":
        #     raise ValueError(
        #         "Only implemented for d version, found {}".format(mlfunc.desc_version)
        #     )

        cider_kernel = CiderGGAHybridKernel(mlfunc, xmix, xkernel, ckernel)
        xc = cls(
            cider_kernel,
            Nalpha=Nalpha,
            lambd=lambd,
            encut=encut,
            xmix=xmix,
            **kwargs,
        )
        return xc
=======
    def initialize(self, density, hamiltonian, wfs):
        self.dens = density
        self._hamiltonian = hamiltonian
        self.timer = wfs.timer
        self.world = wfs.world
        self._plan = None
        self.setups = None
        self._check_parallelization(wfs)

    def calculate_force_contribs(self, F_av, n_sg):
        e_g = np.zeros(n_sg.shape[1:])
        Ftmp_av = np.zeros_like(F_av)
        taut_sg, dedtaut_sg, taut_sG = self._get_taut(n_sg)
        _e, rho_sxg, dedrho_sxg = self._get_cider_inputs(n_sg, taut_sg)
        e_g[:] = 0.0
        fs = self.calc_cider(_e, rho_sxg, dedrho_sxg, grad_mode=CIDERPW_GRAD_MODE_FORCE)
        for a, f in fs.items():
            Ftmp_av[a] = f
        self.world.sum(Ftmp_av, 0)
        if self.world.rank == 0:
            F_av[:] += Ftmp_av
>>>>>>> 313ab123


class CiderMGGAPASDW(CiderPASDW_MPRoutines, CiderMGGA):
    def __init__(self, cider_kernel, **kwargs):
        CiderMGGA.__init__(
            self,
            cider_kernel,
            **kwargs,
        )
        defaults_list = {
            "interpolate_dn1": False,  # bool
            "encut_atom_min": 8000.0,  # float
            "cut_xcgrid": False,  # bool
            "pasdw_ovlp_fit": True,
            "pasdw_store_funcs": False,
        }
        settings = {}
        for k, v in defaults_list.items():
            settings[k] = kwargs.get(k)
            if settings[k] is None:
                settings[k] = defaults_list[k]
        self.__dict__.update(settings)
        self.k2_k = None
        self.setups = None

    def todict(self):
        d = super(CiderMGGAPASDW, self).todict()
        d["_cider_type"] = "CiderMGGAPASDW"
        d["xc_params"]["pasdw_store_funcs"] = self.pasdw_store_funcs
        d["xc_params"]["pasdw_ovlp_fit"] = self.pasdw_ovlp_fit
        return d

    def add_forces(self, F_av):
        MGGA.add_forces(self, F_av)
        CiderPASDW_MPRoutines.add_forces(self, F_av)

    def set_positions(self, spos_ac):
        MGGA.set_positions(self, spos_ac)
        self.spos_ac = spos_ac
        self.atom_slices_s = None

    def initialize(self, density, hamiltonian, wfs):
        MGGA.initialize(self, density, hamiltonian, wfs)
        self.dens = density
        self._hamiltonian = hamiltonian
        self.timer = wfs.timer
        self.world = wfs.world
        self.setups = None
<<<<<<< HEAD
        self.atom_slices = None
        self.gdfft = None
        self.pwfft = None
        self.rbuf_ag = None
        self.kbuf_ak = None
        self.theta_ak = None

    @classmethod
    def from_mlfunc(
        cls,
        mlfunc,
        xkernel="GGA_X_PBE",
        ckernel="GGA_C_PBE",
        Nalpha=None,
        encut=300,
        lambd=1.8,
        xmix=1.00,
        no_paw_atom_kernel=False,
        **kwargs
    ):

        # if mlfunc.desc_version != "b":
        #     raise ValueError(
        #         "Only implemented for d version, found {}".format(mlfunc.desc_version)
        #     )

        cider_kernel = CiderMGGAHybridKernel(mlfunc, xmix, xkernel, ckernel)

        xc = cls(
            cider_kernel,
            Nalpha=Nalpha,
            lambd=lambd,
            encut=encut,
            xmix=xmix,
            **kwargs,
        )

        if no_paw_atom_kernel:
            raise NotImplementedError

        return xc


class SLCiderGGAHybridWrapper(CiderGGAHybridKernel):
    def calculate(self, e_g, n_sg, v_sg, sigma_xg, dedsigma_xg):
        super(SLCiderGGAHybridWrapper, self).calculate(
            e_g,
            n_sg,
            v_sg,
            sigma_xg,
            dedsigma_xg,
            np.zeros(
                (
                    n_sg.shape[0],
                    3,
=======
        self.atom_slices_s = None
        self._plan = None
        self._check_parallelization(wfs)

    def _get_taut(self, n_sg):
        self.timer.start("KED SETUP")
        if self.type == "MGGA":
            if self.fixed_ke:
                taut_sG = self._fixed_taut_sG
                if not self._taut_gradv_init:
                    self._taut_gradv_init = True
                    # ensure initialization for calculation potential
                    self.wfs.calculate_kinetic_energy_density()
            else:
                taut_sG = self.wfs.calculate_kinetic_energy_density()

            if taut_sG is None:
                taut_sG = self.wfs.gd.zeros(len(n_sg))

            taut_sg = np.empty_like(n_sg)

            for taut_G, taut_g in zip(taut_sG, taut_sg):
                taut_G += 1.0 / self.wfs.nspins * self.tauct_G
                self.distribute_and_interpolate(taut_G, taut_g)

            dedtaut_sg = np.zeros_like(n_sg)
        else:
            taut_sg = None
            dedtaut_sg = None
            taut_sG = None
        self.timer.stop()
        return taut_sg, dedtaut_sg, taut_sG

    def calculate_impl(self, gd, n_sg, v_sg, e_g):
        taut_sg, dedtaut_sg, taut_sG = self._get_taut(n_sg)
        _e, rho_sxg, dedrho_sxg = self._get_cider_inputs(n_sg, taut_sg)
        tmp_dedrho_sxg = np.zeros((len(n_sg), rho_sxg.shape[1]) + e_g.shape)
        e_g[:] = 0.0
        self.calc_cider(_e, rho_sxg, dedrho_sxg)
        self._add_from_cider_grid(e_g[None, :], _e[None, :])
        for s in range(len(n_sg)):
            self._add_from_cider_grid(tmp_dedrho_sxg[s], dedrho_sxg[s])
        v_sg[:] = tmp_dedrho_sxg[:, 0]
        add_gradient_correction(self.grad_v, tmp_dedrho_sxg, v_sg)

        if dedtaut_sg is not None:
            dedtaut_sg[:] = tmp_dedrho_sxg[:, 4]
            self.dedtaut_sG = self.wfs.gd.empty(self.wfs.nspins)
            self.ekin = 0.0
            for s in range(self.wfs.nspins):
                self.restrict_and_collect(dedtaut_sg[s], self.dedtaut_sG[s])
                self.ekin -= self.wfs.gd.integrate(
                    self.dedtaut_sG[s] * (taut_sG[s] - self.tauct_G / self.wfs.nspins)
>>>>>>> 313ab123
                )

    def calculate_force_contribs(self, F_av, n_sg):
        e_g = np.zeros(n_sg.shape[1:])
        Ftmp_av = np.zeros_like(F_av)
        taut_sg, dedtaut_sg, taut_sG = self._get_taut(n_sg)
        _e, rho_sxg, dedrho_sxg = self._get_cider_inputs(n_sg, taut_sg)
        e_g[:] = 0.0
        fs = self.calc_cider(_e, rho_sxg, dedrho_sxg, grad_mode=CIDERPW_GRAD_MODE_FORCE)
        for a, f in fs.items():
            Ftmp_av[a] = f
        self.world.sum(Ftmp_av, 0)
        if self.world.rank == 0:
            F_av[:] += Ftmp_av

    def stress_tensor_contribution(self, n_sg):
        e_g = np.zeros(n_sg.shape[1:])
        stress1_vv = np.zeros((3, 3))
        taut_sg, dedtaut_sg, taut_sG = self._get_taut(n_sg)
        _e, rho_sxg, dedrho_sxg = self._get_cider_inputs(n_sg, taut_sg)
        tmp_dedrho_sxg = np.zeros((len(n_sg), rho_sxg.shape[1]) + e_g.shape)
        e_g[:] = 0.0
        fs = self.calc_cider(
            _e, rho_sxg, dedrho_sxg, grad_mode=CIDERPW_GRAD_MODE_STRESS
        )
        stress1_vv[:] += 0.5 * (fs + fs.T)
        self.world.sum(stress1_vv, 0)

        self._add_from_cider_grid(e_g[None, :], _e[None, :])
        for s in range(len(n_sg)):
            self._add_from_cider_grid(tmp_dedrho_sxg[s], dedrho_sxg[s])
        dedrho_sxg = tmp_dedrho_sxg
        tmp_rho_sxg = np.zeros_like(tmp_dedrho_sxg)
        for s in range(len(n_sg)):
            self._add_from_cider_grid(tmp_rho_sxg[s], rho_sxg[s])
        rho_sxg = tmp_rho_sxg

        def integrate(a1_g, a2_g=None):
            return self.gd.integrate(a1_g, a2_g, global_integral=False)

        P = integrate(e_g)
        nspin = n_sg.shape[0]
        for s in range(nspin):
            for x in range(5):
                P -= integrate(dedrho_sxg[s, x], rho_sxg[s, x])

        dedtaut_sg[:] = tmp_dedrho_sxg[:, 4]
        tau_svvG = self.wfs.calculate_kinetic_energy_density_crossterms()

        stress_vv = P * np.eye(3)
        tau_cross_g = self.gd.empty()
        for s in range(nspin):
            for v1 in range(3):
                for v2 in range(3):
                    stress_vv[v1, v2] -= integrate(
                        rho_sxg[s, v1 + 1], dedrho_sxg[s, v2 + 1]
                    )
                    self.distribute_and_interpolate(tau_svvG[s, v1, v2], tau_cross_g)
                    stress_vv[v1, v2] -= integrate(tau_cross_g, dedtaut_sg[s])

        self.dedtaut_sG = self.wfs.gd.empty(self.wfs.nspins)
        for s in range(self.wfs.nspins):
            self.restrict_and_collect(dedtaut_sg[s], self.dedtaut_sG[s])

        stress_vv = 0.5 * (stress_vv + stress_vv.T)

        self.gd.comm.sum(stress_vv)

        stress_vv += stress1_vv

        self.gd.comm.broadcast(stress_vv, 0)
        return stress_vv<|MERGE_RESOLUTION|>--- conflicted
+++ resolved
@@ -503,23 +503,6 @@
         self.spos_ac = spos_ac
         self.atom_slices_s = None
 
-<<<<<<< HEAD
-        # if mlfunc.desc_version != "d":
-        #     raise ValueError(
-        #         "Only implemented for d version, found {}".format(mlfunc.desc_version)
-        #     )
-
-        cider_kernel = CiderGGAHybridKernel(mlfunc, xmix, xkernel, ckernel)
-        xc = cls(
-            cider_kernel,
-            Nalpha=Nalpha,
-            lambd=lambd,
-            encut=encut,
-            xmix=xmix,
-            **kwargs,
-        )
-        return xc
-=======
     def initialize(self, density, hamiltonian, wfs):
         self.dens = density
         self._hamiltonian = hamiltonian
@@ -541,7 +524,6 @@
         self.world.sum(Ftmp_av, 0)
         if self.world.rank == 0:
             F_av[:] += Ftmp_av
->>>>>>> 313ab123
 
 
 class CiderMGGAPASDW(CiderPASDW_MPRoutines, CiderMGGA):
@@ -590,63 +572,6 @@
         self.timer = wfs.timer
         self.world = wfs.world
         self.setups = None
-<<<<<<< HEAD
-        self.atom_slices = None
-        self.gdfft = None
-        self.pwfft = None
-        self.rbuf_ag = None
-        self.kbuf_ak = None
-        self.theta_ak = None
-
-    @classmethod
-    def from_mlfunc(
-        cls,
-        mlfunc,
-        xkernel="GGA_X_PBE",
-        ckernel="GGA_C_PBE",
-        Nalpha=None,
-        encut=300,
-        lambd=1.8,
-        xmix=1.00,
-        no_paw_atom_kernel=False,
-        **kwargs
-    ):
-
-        # if mlfunc.desc_version != "b":
-        #     raise ValueError(
-        #         "Only implemented for d version, found {}".format(mlfunc.desc_version)
-        #     )
-
-        cider_kernel = CiderMGGAHybridKernel(mlfunc, xmix, xkernel, ckernel)
-
-        xc = cls(
-            cider_kernel,
-            Nalpha=Nalpha,
-            lambd=lambd,
-            encut=encut,
-            xmix=xmix,
-            **kwargs,
-        )
-
-        if no_paw_atom_kernel:
-            raise NotImplementedError
-
-        return xc
-
-
-class SLCiderGGAHybridWrapper(CiderGGAHybridKernel):
-    def calculate(self, e_g, n_sg, v_sg, sigma_xg, dedsigma_xg):
-        super(SLCiderGGAHybridWrapper, self).calculate(
-            e_g,
-            n_sg,
-            v_sg,
-            sigma_xg,
-            dedsigma_xg,
-            np.zeros(
-                (
-                    n_sg.shape[0],
-                    3,
-=======
         self.atom_slices_s = None
         self._plan = None
         self._check_parallelization(wfs)
@@ -700,7 +625,6 @@
                 self.restrict_and_collect(dedtaut_sg[s], self.dedtaut_sG[s])
                 self.ekin -= self.wfs.gd.integrate(
                     self.dedtaut_sG[s] * (taut_sG[s] - self.tauct_G / self.wfs.nspins)
->>>>>>> 313ab123
                 )
 
     def calculate_force_contribs(self, F_av, n_sg):
